--- conflicted
+++ resolved
@@ -168,7 +168,6 @@
         Loop through the instances of `DAT_restraint`, after an OpenMM `system` has been created and
         call the function to apply the restraint for a given phase and window of the calculation.
 
-<<<<<<< HEAD
         Parameters
         ----------
         system : simtk.openmm.System
@@ -191,16 +190,6 @@
 
         for i, restraint in enumerate(restraints):
             system = setup_openmm_restraints(system, restraint, phase, window)
-=======
-            # Curious if this is going to fail if there are restraints
-            # that should be excluded from certain phases.
-            # NMH: Yes it appears to fail .... possibly because the targets and
-            #      force_constants are now numpy arrays ...?   
-            #system = setup_openmm_restraints(system, restraint, self.phase,
-            #                                 self.window)
-
-        return system
->>>>>>> 7e0828f7
 
         return system
 
@@ -261,6 +250,7 @@
         log.info('Running OpenMM MD...')
         simulation.step(self.md['steps'])
         log.info('MD completed.')
+
         if save:
             reporter.close()
         return simulation, system