--- conflicted
+++ resolved
@@ -10,17 +10,12 @@
 log.config_root_logger(verbose=True)
 logger = logging.getLogger(__name__)
 
+
 def test_setup():
     """ Test that we can load setup YAML files. """
-<<<<<<< HEAD
     setup_object = paprika.setup(host="cb6", guest="but")
     print(setup_object.desolvated_window_paths)
 
 
-if __name__ == '__main__':
-=======
-    paprika.setup(host="cb6", guest="but")
-
 if __name__ == "__main__":
->>>>>>> 88c9cd5e
     test_setup()