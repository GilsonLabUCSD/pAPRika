--- conflicted
+++ resolved
@@ -4,12 +4,6 @@
 import os
 
 import numpy as np
-<<<<<<< HEAD
-=======
-from paprika.restraints import DAT_restraint
-from paprika.utils import index_from_mask
-from parmed.amber import AmberParm
->>>>>>> 96219fea
 from parmed import Structure
 from parmed.amber import AmberParm
 
@@ -167,10 +161,7 @@
             if f"_{class_property}" in tmp.__dict__.keys():
                 tmp.__dict__[class_property] = tmp.__dict__[f"_{class_property}"]
         restraints.append(tmp)
-<<<<<<< HEAD
-
-    return restraints
-=======
+
     return restraints
 
 
@@ -311,5 +302,4 @@
     dummy_atoms["DM2"]["idx_type"] = "serial" if serial else "index"
     dummy_atoms["DM3"]["idx_type"] = "serial" if serial else "index"
 
-    return dummy_atoms
->>>>>>> 96219fea
+    return dummy_atoms