--- conflicted
+++ resolved
@@ -495,12 +495,9 @@
         restraints = []
 
         for restraint_schema in restraint_schemas:
-<<<<<<< HEAD
 
             mask = restraint_schema["atoms"].split()
 
-=======
->>>>>>> e3a9b4ff
             restraint = DAT_restraint()
             restraint.auto_apr = True
             restraint.continuous_apr = False
