import logging
import os as os
import shutil
from datetime import datetime

import parmed as pmd
import pytraj as pt
from parmed.structure import Structure as ParmedStructureClass

logger = logging.getLogger(__name__)


def return_parmed_structure(filename):
    """
    Return structure object from file name.
    """
    # `parmed` can read both PDBs and
    # .inpcrd/.prmtop files with the same function call.
    try:
        structure = pmd.load_file(filename)
        logger.info("Loaded {}...".format(filename))
    except BaseException:
        logger.error("Unable to load file: {}".format(filename))
    return structure


def index_from_mask(structure, mask, amber_index=False):
    """
    Return the atom indicies for a given mask.
    """
    if amber_index:
        index_offset = 1
    else:
        index_offset = 0
    if isinstance(structure, str):
        structure = return_parmed_structure(structure)
    elif isinstance(structure, ParmedStructureClass):
        pass
    else:
        raise Exception(
            "index_from_mask does not support the type associated with structure:"
            + type(structure)
        )
    # http://parmed.github.io/ParmEd/html/api/parmed/parmed.amber.mask.html?highlight=mask#module-parmed.amber.mask
    indices = [
        i + index_offset for i in pmd.amber.mask.AmberMask(structure, mask).Selected()
    ]
    logger.debug("There are {} atoms in the mask {}  ...".format(len(indices), mask))
    return indices


def make_window_dirs(
    window_list, stash_existing=False, path="./", window_dir_name="windows"
):
    """
    Make a series of directories to hold the simulation setup files
    and the data. Here we could check if the directories already exist and prompt
    the user or quit or do something else.
    """

    win_dir = os.path.join(path, window_dir_name)

    if stash_existing and os.path.isdir(win_dir):
        stash_dir = os.path.join(
            path, window_dir_name + "_{:%Y.%m.%d_%H.%M.%S}".format(datetime.now())
        )
        shutil.move(win_dir, stash_dir)

    for window in window_list:
        window_path = os.path.join(win_dir, window)
        if not os.path.exists(window_path):
            os.makedirs(window_path)


def decompose_openmm_energy(
    simulation, groups=[0, 1], names=["non-restraint", "restraint"]
):
    """Return individual energy components.
    """

    energies = dict()
    # Get the total potential energy
    state = simulation.context.getState(getEnergy=True)
    energy = state.getPotentialEnergy() / unit.kilocalorie_per_mole
    energies.update({"total": energy})

    for index, group in enumerate(groups):
        state = simulation.context.getState(getEnergy=True, groups={group})
        energy = state.getPotentialEnergy() / unit.kilocalorie_per_mole
        energies.update({names[index]: energy})

    return energies


def strip_prmtop(prmtop, mask=":WAT,:Na+,:Cl-"):
    """Strip residues from a structure and write a new parameter file. This could probably also be done with ParmEd.

    Parameters:
    ----------
    prmtop : {str}
        Existing parameter file
    mask : {str}, optional
        The list of atom masks to strip (the default is [':WAT,:Na+,:Cl-'])

    Returns:
    -------
    stripped.topology
        The stripped topology that can be used to read stripped trajectories with `pytraj`

    """

    structure = pt.load_topology(os.path.normpath(prmtop))
    stripped = pt.strip(mask, structure)
    # stripped_name = os.path.join(os.path.splitext(prmtop)[0], '-stripped', os.path.splitext(prmtop)[1])
    # stripped.save(filename=stripped_name)
<<<<<<< HEAD
    # log.debug('Stripping {} from parameter file and writing {}...'.format(mask, stripped_name))
    return stripped


def parse_mden(file):
    """
    Return energies from an AMBER `mden` file.

    Parameters
    ----------
    file : {str} or file path
        `mden` file

    Returns
    -------
    energies : {dict}
        A dictionary containing VDW, electrostatic, bond, angle, dihedral, V14, E14, and total energy.

    """

    vdw, ele, bnd, ang, dih, v14, e14 = [], [], [], [], [], [], []

    with open(file, "r") as f:
        for line in f.readlines()[10:]:
            words = line.rstrip().split()
            if words[0] == "L6":
                vdw.append(float(words[3]))
                ele.append(float(words[4]))
            elif words[0] == "L7":
                bnd.append(float(words[2]))
                ang.append(float(words[3]))
                dih.append(float(words[4]))
            elif words[0] == "L8":
                v14.append(float(words[1]))
                e14.append(float(words[2]))

    energies = {
        "Bond": bnd,
        "Angle": ang,
        "Dihedral": dih,
        "V14": v14,
        "E14": e14,
        "VDW": vdw,
        "Ele": ele,
        "Total": [sum(x) for x in zip(bnd, ang, dih, v14, e14, vdw, ele)],
    }

    return energies
=======
    # logger.debug('Stripping {} from parameter file and writing {}...'.format(mask, stripped_name))
    return stripped
>>>>>>> 720187d9
<|MERGE_RESOLUTION|>--- conflicted
+++ resolved
@@ -113,8 +113,7 @@
     stripped = pt.strip(mask, structure)
     # stripped_name = os.path.join(os.path.splitext(prmtop)[0], '-stripped', os.path.splitext(prmtop)[1])
     # stripped.save(filename=stripped_name)
-<<<<<<< HEAD
-    # log.debug('Stripping {} from parameter file and writing {}...'.format(mask, stripped_name))
+    # logger.debug('Stripping {} from parameter file and writing {}...'.format(mask, stripped_name))
     return stripped
 
 
@@ -161,8 +160,4 @@
         "Total": [sum(x) for x in zip(bnd, ang, dih, v14, e14, vdw, ele)],
     }
 
-    return energies
-=======
-    # logger.debug('Stripping {} from parameter file and writing {}...'.format(mask, stripped_name))
-    return stripped
->>>>>>> 720187d9
+    return energies